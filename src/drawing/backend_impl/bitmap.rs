use crate::drawing::backend::{BackendCoord, BackendStyle, DrawingBackend, DrawingErrorKind};
use crate::style::{Color, RGBAColor};
use std::marker::PhantomData;

#[cfg(all(not(target_arch = "wasm32"), feature = "image"))]
mod image_encoding_support {
    pub(super) use image::{ImageBuffer, ImageError, Rgb};
    pub(super) use std::path::Path;
    pub(super) type BorrowedImage<'a> = ImageBuffer<Rgb<u8>, &'a mut [u8]>;
}

#[cfg(all(not(target_arch = "wasm32"), feature = "image"))]
use image_encoding_support::*;

#[derive(Debug)]
pub enum BitMapBackendError {
    InvalidBuffer,
    IOError(std::io::Error),
    #[cfg(all(not(target_arch = "wasm32"), feature = "image"))]
    ImageError(ImageError),
}

impl std::fmt::Display for BitMapBackendError {
    fn fmt(&self, f: &mut std::fmt::Formatter) -> std::fmt::Result {
        write!(f, "{:?}", self)
    }
}

impl std::error::Error for BitMapBackendError {}

fn blend(prev: &mut u8, new: u8, a: f64) {
    *prev = ((f64::from(*prev)) * (1.0 - a) + a * f64::from(new)).min(255.0) as u8;
}

#[cfg(all(feature = "gif", not(target_arch = "wasm32"), feature = "image"))]
mod gif_support {
    use super::*;
    use gif::{Encoder as GifEncoder, Frame as GifFrame, Repeat, SetParameter};
    use std::fs::File;

    pub(super) struct GifFile {
        encoder: GifEncoder<File>,
        height: u32,
        width: u32,
        delay: u32,
    }

    impl GifFile {
        pub(super) fn new<T: AsRef<Path>>(
            path: T,
            dim: (u32, u32),
            delay: u32,
        ) -> Result<Self, BitMapBackendError> {
            let mut encoder = GifEncoder::new(
                File::create(path.as_ref()).map_err(BitMapBackendError::IOError)?,
                dim.0 as u16,
                dim.1 as u16,
                &[],
            )
            .map_err(BitMapBackendError::IOError)?;

            encoder
                .set(Repeat::Infinite)
                .map_err(BitMapBackendError::IOError)?;

            Ok(Self {
                encoder,
                width: dim.0,
                height: dim.1,
                delay: (delay + 5) / 10,
            })
        }

        pub(super) fn flush_frame(&mut self, buffer: &[u8]) -> Result<(), BitMapBackendError> {
            let mut frame =
                GifFrame::from_rgb_speed(self.width as u16, self.height as u16, buffer, 10);

            frame.delay = self.delay as u16;

            self.encoder
                .write_frame(&frame)
                .map_err(BitMapBackendError::IOError)?;

            Ok(())
        }
    }
}

enum Target<'a> {
    #[cfg(all(not(target_arch = "wasm32"), feature = "image"))]
    File(&'a Path),
    Buffer(PhantomData<&'a u32>),
    #[cfg(all(feature = "gif", not(target_arch = "wasm32"), feature = "image"))]
    Gif(Box<gif_support::GifFile>),
}

enum Buffer<'a> {
    #[cfg(all(not(target_arch = "wasm32"), feature = "image"))]
    Owned(Vec<u8>),
    Borrowed(&'a mut [u8]),
}

impl<'a> Buffer<'a> {
    fn borrow_buffer(&mut self) -> &mut [u8] {
        match self {
            #[cfg(all(not(target_arch = "wasm32"), feature = "image"))]
            Buffer::Owned(buf) => &mut buf[..],
            Buffer::Borrowed(buf) => *buf,
        }
    }
}

/// The backend that drawing a bitmap
pub struct BitMapBackend<'a> {
    /// The path to the image
    #[allow(dead_code)]
    target: Target<'a>,
    /// The size of the image
    size: (u32, u32),
    /// The data buffer of the image
    buffer: Buffer<'a>,
    /// Flag indicates if the bitmap has been saved
    saved: bool,
}

impl<'a> BitMapBackend<'a> {
    /// Create a new bitmap backend
    #[cfg(all(not(target_arch = "wasm32"), feature = "image"))]
    pub fn new<T: AsRef<Path> + ?Sized>(path: &'a T, (w, h): (u32, u32)) -> Self {
        Self {
            target: Target::File(path.as_ref()),
            size: (w, h),
            buffer: Buffer::Owned(vec![0; (3 * w * h) as usize]),
            saved: false,
        }
    }

    /// Create a new bitmap backend that generate GIF animation
    ///
    /// When this is used, the bitmap backend acts similar to a real-time rendering backend.
    /// When the program finished drawing one frame, use `present` function to flush the frame
    /// into the GIF file.
    ///
    /// - `path`: The path to the GIF file to create
    /// - `dimension`: The size of the GIF image
    /// - `speed`: The amount of time for each frame to display
    #[cfg(all(feature = "gif", not(target_arch = "wasm32"), feature = "image"))]
    pub fn gif<T: AsRef<Path>>(
        path: T,
        (w, h): (u32, u32),
        frame_delay: u32,
    ) -> Result<Self, BitMapBackendError> {
        Ok(Self {
            target: Target::Gif(Box::new(gif_support::GifFile::new(
                path,
                (w, h),
                frame_delay,
            )?)),
            size: (w, h),
            buffer: Buffer::Owned(vec![0; (3 * w * h) as usize]),
            saved: false,
        })
    }

    /// Create a new bitmap backend which only lives in-memory
    ///
    /// When this is used, the bitmap backend will write to a user provided [u8] array (or Vec<u8>).
    /// Plotters uses RGB pixel format
    ///
    /// - `buf`: The buffer to operate
    /// - `dimension`: The size of the image in pixels
    pub fn with_buffer(buf: &'a mut [u8], (w, h): (u32, u32)) -> Self {
        if (w * h * 3) as usize > buf.len() {
            // TODO: This doesn't deserve a panic.
            panic!(
                "Wrong image size: H = {}, W = {}, BufSize = {}",
                w,
                h,
                buf.len()
            );
        }

        Self {
            target: Target::Buffer(PhantomData),
            size: (w, h),
            buffer: Buffer::Borrowed(buf),
            saved: false,
        }
    }

    fn get_raw_pixel_buffer(&mut self) -> &mut [u8] {
        self.buffer.borrow_buffer()
    }

    /// Split a bitmap backend vertically into several sub drawing area which allows
    /// multi-threading rendering.
    pub fn split(&mut self, area_size: &[u32]) -> Vec<BitMapBackend> {
        let (w, h) = self.get_size();
        let buf = self.get_raw_pixel_buffer();

        let base_addr = &mut buf[0] as *mut u8;
        let mut split_points = vec![0];
        for size in area_size {
            let next = split_points.last().unwrap() + size;
            if next >= h {
                break;
            }
            split_points.push(next);
        }
        split_points.push(h);

        split_points
            .iter()
            .zip(split_points.iter().skip(1))
            .map(|(begin, end)| {
                let actual_buf = unsafe {
                    std::slice::from_raw_parts_mut(
                        base_addr.offset((begin * w * 3) as isize),
                        ((end - begin) * w * 3) as usize,
                    )
                };
                Self::with_buffer(actual_buf, (w, end - begin))
            })
            .collect()
    }

    fn blend_rect_fast(
        &mut self,
        upper_left: (i32, i32),
        bottom_right: (i32, i32),
        r: u8,
        g: u8,
        b: u8,
        a: f64,
    ) {
        let (w, h) = self.get_size();
        let a = a.min(1.0).max(0.0);
        if a == 0.0 {
            return;
        }

        let (x0, y0) = (
            upper_left.0.min(bottom_right.0).max(0),
            upper_left.1.min(bottom_right.1).max(0),
        );
        let (x1, y1) = (
            upper_left.0.max(bottom_right.0).min(w as i32 - 1),
            upper_left.1.max(bottom_right.1).min(h as i32 - 1),
        );

        // This may happen when the minimal value is larger than the limit.
        // Thus we just have something that is completely out-of-range
        if x0 > x1 || y0 > y1 {
            return;
        }

        let dst = self.get_raw_pixel_buffer();

        for y in y0..=y1 {
            let start = (y * w as i32 + x0) as usize;
            let count = (x1 - x0 + 1) as usize;
            let mut iter = dst[(start * 3)..((start + count) * 3)].iter_mut();
            for _ in 0..(x1 - x0 + 1) {
                blend(iter.next().unwrap(), r, a);
                blend(iter.next().unwrap(), g, a);
                blend(iter.next().unwrap(), b, a);
            }
        }
    }

<<<<<<< HEAD
    #[allow(clippy::cast_ptr_alignment)]
=======
    fn fill_vertical_line_fast(&mut self, x: i32, ys: (i32, i32), r: u8, g: u8, b: u8) {
        let (w, h) = self.get_size();
        let w = w as i32;
        let h = h as i32;

        // Make sure we are in the range
        if x < 0 || x >= w {
            return;
        }

        let dst = self.get_raw_pixel_buffer();
        let (mut y0, mut y1) = ys;
        if y0 > y1 {
            std::mem::swap(&mut y0, &mut y1);
        }
        // And check the y axis isn't out of bound
        y0 = y0.max(0);
        y1 = y1.min(h - 1);
        // This is ok because once y0 > y1, there won't be any iteration anymore
        for y in y0..=y1 {
            dst[(y * w + x) as usize * 3] = r;
            dst[(y * w + x) as usize * 3 + 1] = g;
            dst[(y * w + x) as usize * 3 + 2] = b;
        }
    }

>>>>>>> 140714c1
    fn fill_rect_fast(
        &mut self,
        upper_left: (i32, i32),
        bottom_right: (i32, i32),
        r: u8,
        g: u8,
        b: u8,
    ) {
        let (w, h) = self.get_size();
        let (x0, y0) = (
            upper_left.0.min(bottom_right.0).max(0),
            upper_left.1.min(bottom_right.1).max(0),
        );
        let (x1, y1) = (
            upper_left.0.max(bottom_right.0).min(w as i32 - 1),
            upper_left.1.max(bottom_right.1).min(h as i32 - 1),
        );

        // This may happen when the minimal value is larger than the limit.
        // Thus we just have something that is completely out-of-range
        if x0 > x1 || y0 > y1 {
            return;
        }

        let dst = self.get_raw_pixel_buffer();

        if r == g && g == b {
            // If r == g == b, then we can use memset
            if x0 != 0 || x1 != w as i32 - 1 {
                // If it's not the entire row is filled, we can only do
                // memset per row
                for y in y0..=y1 {
                    let start = (y * w as i32 + x0) as usize;
                    let count = (x1 - x0 + 1) as usize;
                    dst[(start * 3)..((start + count) * 3)]
                        .iter_mut()
                        .for_each(|e| *e = r);
                }
            } else {
                // If the entire memory block is going to be filled, just use single memset
                dst[(3 * y0 * w as i32) as usize..(3 * (y1 + 1) * w as i32) as usize]
                    .iter_mut()
                    .for_each(|e| *e = r);
            }
        } else {
            let count = (x1 - x0 + 1) as usize;
            if count < 8 {
                for y in y0..=y1 {
                    let start = (y * w as i32 + x0) as usize;
                    let mut iter = dst[(start * 3)..((start + count) * 3)].iter_mut();
                    for _ in 0..(x1 - x0 + 1) {
                        *iter.next().unwrap() = r;
                        *iter.next().unwrap() = g;
                        *iter.next().unwrap() = b;
                    }
                }
            } else {
                for y in y0..=y1 {
                    let start = (y * w as i32 + x0) as usize;
                    let start_ptr = &mut dst[start * 3] as *mut u8 as *mut [u8; 24];
                    let slice =
                        unsafe { std::slice::from_raw_parts_mut(start_ptr, (count - 1) / 8) };
                    for p in slice.iter_mut() {
                        // In this case, we can actually fill 8 pixels in one iteration with
                        // only 3 movq instructions.
                        // TODO: Consider using AVX instructions when possible
                        let ptr = p as *mut [u8; 24] as *mut u64;
                        unsafe {
                            let (d1, d2, d3): (u64, u64, u64) = std::mem::transmute([
                                r, g, b, r, g, b, r, g, // QW1
                                b, r, g, b, r, g, b, r, // QW2
                                g, b, r, g, b, r, g, b, // QW3
                            ]);
                            *ptr = d1;
                            *ptr.offset(1) = d2;
                            *ptr.offset(2) = d3;
                        }
                    }

                    for idx in (slice.len() * 8)..count {
                        dst[start * 3 + idx * 3] = r;
                        dst[start * 3 + idx * 3 + 1] = g;
                        dst[start * 3 + idx * 3 + 2] = b;
                    }
                }
            }
        }
    }
}

impl<'a> DrawingBackend for BitMapBackend<'a> {
    type ErrorType = BitMapBackendError;

    fn get_size(&self) -> (u32, u32) {
        self.size
    }

    fn ensure_prepared(&mut self) -> Result<(), DrawingErrorKind<BitMapBackendError>> {
        self.saved = false;
        Ok(())
    }

    #[cfg(any(target_arch = "wasm32", not(feature = "image")))]
    fn present(&mut self) -> Result<(), DrawingErrorKind<BitMapBackendError>> {
        Ok(())
    }

    #[cfg(all(not(target_arch = "wasm32"), feature = "image"))]
    fn present(&mut self) -> Result<(), DrawingErrorKind<BitMapBackendError>> {
        let (w, h) = self.get_size();
        match &mut self.target {
            Target::File(path) => {
                if let Some(img) = BorrowedImage::from_raw(w, h, self.buffer.borrow_buffer()) {
                    img.save(&path).map_err(|x| {
                        DrawingErrorKind::DrawingError(BitMapBackendError::IOError(x))
                    })?;
                    self.saved = true;
                    Ok(())
                } else {
                    Err(DrawingErrorKind::DrawingError(
                        BitMapBackendError::InvalidBuffer,
                    ))
                }
            }
            Target::Buffer(_) => Ok(()),

            Target::Gif(target) => {
                target
                    .flush_frame(self.buffer.borrow_buffer())
                    .map_err(DrawingErrorKind::DrawingError)?;
                self.saved = true;
                Ok(())
            }
        }
    }

    fn draw_pixel(
        &mut self,
        point: BackendCoord,
        color: &RGBAColor,
    ) -> Result<(), DrawingErrorKind<BitMapBackendError>> {
        if point.0 < 0 || point.1 < 0 {
            return Ok(());
        }

        let (w, _) = self.get_size();
        let alpha = color.alpha();
        let rgb = color.rgb();

        let buf = self.get_raw_pixel_buffer();

        let (x, y) = (point.0 as usize, point.1 as usize);
        let w = w as usize;

        let base = (y * w + x) * 3;

        if base < buf.len() {
            unsafe {
                if alpha >= 1.0 {
                    *buf.get_unchecked_mut(base) = rgb.0;
                    *buf.get_unchecked_mut(base + 1) = rgb.1;
                    *buf.get_unchecked_mut(base + 2) = rgb.2;
                } else {
                    blend(buf.get_unchecked_mut(base), rgb.0, alpha);
                    blend(buf.get_unchecked_mut(base + 1), rgb.1, alpha);
                    blend(buf.get_unchecked_mut(base + 2), rgb.2, alpha);
                }
            }
        }
        Ok(())
    }

    fn draw_line<S: BackendStyle>(
        &mut self,
        from: (i32, i32),
        to: (i32, i32),
        style: &S,
    ) -> Result<(), DrawingErrorKind<Self::ErrorType>> {
        let alpha = style.as_color().alpha();
        let (r, g, b) = style.as_color().rgb();

        if from.0 == to.0 || from.1 == to.1 {
            if alpha >= 1.0 {
                if from.1 == to.1 {
                    self.fill_rect_fast(from, to, r, g, b);
                } else {
                    self.fill_vertical_line_fast(from.0, (from.1, to.1), r, g, b);
                }
            } else {
                self.blend_rect_fast(from, to, r, g, b, alpha);
            }
            return Ok(());
        }

        crate::drawing::rasterizer::draw_line(self, from, to, style)
    }

    fn draw_rect<S: BackendStyle>(
        &mut self,
        upper_left: (i32, i32),
        bottom_right: (i32, i32),
        style: &S,
        fill: bool,
    ) -> Result<(), DrawingErrorKind<Self::ErrorType>> {
        let alpha = style.as_color().alpha();
        let (r, g, b) = style.as_color().rgb();
        if fill {
            if alpha >= 1.0 {
                self.fill_rect_fast(upper_left, bottom_right, r, g, b);
            } else {
                self.blend_rect_fast(upper_left, bottom_right, r, g, b, alpha);
            }
            return Ok(());
        }
        crate::drawing::rasterizer::draw_rect(self, upper_left, bottom_right, style, fill)
    }

    fn blit_bitmap<'b>(
        &mut self,
        pos: BackendCoord,
        (sw, sh): (u32, u32),
        src: &'b [u8],
    ) -> Result<(), DrawingErrorKind<Self::ErrorType>> {
        let (dw, dh) = self.get_size();

        let (x0, y0) = pos;
        let (x1, y1) = (x0 + sw as i32, y0 + sh as i32);

        let (x0, y0, x1, y1) = (x0.max(0), y0.max(0), x1.min(dw as i32), y1.min(dh as i32));

        if x0 == x1 || y0 == y1 {
            return Ok(());
        }

        let mut chunk_size = (x1 - x0) as usize;
        let mut num_chunks = (y1 - y0) as usize;
        let dst_gap = dw as usize - chunk_size;
        let src_gap = sw as usize - chunk_size;

        let dst_start = 3 * (y0 as usize * dw as usize + x0 as usize);

        let mut dst = &mut self.get_raw_pixel_buffer()[dst_start..];

        let src_start = 3 * ((sh as i32 + y0 - y1) * sw as i32 + (sw as i32 + x0 - x1)) as usize;
        let mut src = &src[src_start..];

        if src_gap == 0 && dst_gap == 0 {
            chunk_size *= num_chunks;
            num_chunks = 1;
        }
        for i in 0..num_chunks {
            dst[0..(chunk_size * 3)].copy_from_slice(&src[0..(chunk_size * 3)]);
            if i != num_chunks - 1 {
                dst = &mut dst[((chunk_size + dst_gap) * 3)..];
                src = &src[((chunk_size + src_gap) * 3)..];
            }
        }

        Ok(())
    }
}

impl Drop for BitMapBackend<'_> {
    fn drop(&mut self) {
        if !self.saved {
            self.present().expect("Unable to save the bitmap");
        }
    }
}

#[cfg(test)]
#[test]
fn test_bitmap_backend() {
    use crate::prelude::*;
    let mut buffer = vec![0; 10 * 10 * 3];

    {
        let back = BitMapBackend::with_buffer(&mut buffer, (10, 10));

        let area = back.into_drawing_area();
        area.fill(&WHITE).unwrap();
        area.draw(&PathElement::new(vec![(0, 0), (10, 10)], RED.filled()))
            .unwrap();
        area.present().unwrap();
    }

    for i in 0..10 {
        assert_eq!(buffer[i * 33], 255);
        assert_eq!(buffer[i * 33 + 1], 0);
        assert_eq!(buffer[i * 33 + 2], 0);
        buffer[i * 33] = 255;
        buffer[i * 33 + 1] = 255;
        buffer[i * 33 + 2] = 255;
    }

    assert!(buffer.into_iter().all(|x| x == 255));
}

#[cfg(test)]
#[test]
fn test_bitmap_backend_fill_half() {
    use crate::prelude::*;
    let mut buffer = vec![0; 10 * 10 * 3];

    {
        let back = BitMapBackend::with_buffer(&mut buffer, (10, 10));

        let area = back.into_drawing_area();
        area.draw(&Rectangle::new([(0, 0), (5, 10)], RED.filled()))
            .unwrap();
        area.present().unwrap();
    }
    for x in 0..10 {
        for y in 0..10 {
            assert_eq!(
                buffer[(y * 10 + x) as usize * 3 + 0],
                if x <= 5 { 255 } else { 0 }
            );
            assert_eq!(buffer[(y * 10 + x) as usize * 3 + 1], 0);
            assert_eq!(buffer[(y * 10 + x) as usize * 3 + 2], 0);
        }
    }

    let mut buffer = vec![0; 10 * 10 * 3];

    {
        let back = BitMapBackend::with_buffer(&mut buffer, (10, 10));

        let area = back.into_drawing_area();
        area.draw(&Rectangle::new([(0, 0), (10, 5)], RED.filled()))
            .unwrap();
        area.present().unwrap();
    }
    for x in 0..10 {
        for y in 0..10 {
            assert_eq!(
                buffer[(y * 10 + x) as usize * 3 + 0],
                if y <= 5 { 255 } else { 0 }
            );
            assert_eq!(buffer[(y * 10 + x) as usize * 3 + 1], 0);
            assert_eq!(buffer[(y * 10 + x) as usize * 3 + 2], 0);
        }
    }
}

#[cfg(test)]
#[test]
fn test_bitmap_backend_blend() {
    use crate::prelude::*;
    let mut buffer = vec![255; 10 * 10 * 3];

    {
        let back = BitMapBackend::with_buffer(&mut buffer, (10, 10));

        let area = back.into_drawing_area();
        area.draw(&Rectangle::new(
            [(0, 0), (5, 10)],
            RGBColor(0, 100, 200).mix(0.2).filled(),
        ))
        .unwrap();
        area.present().unwrap();
    }

    for x in 0..10 {
        for y in 0..10 {
            let (r, g, b) = if x <= 5 {
                (204, 224, 244)
            } else {
                (255, 255, 255)
            };
            assert_eq!(buffer[(y * 10 + x) as usize * 3 + 0], r);
            assert_eq!(buffer[(y * 10 + x) as usize * 3 + 1], g);
            assert_eq!(buffer[(y * 10 + x) as usize * 3 + 2], b);
        }
    }
}

#[cfg(test)]
#[test]
fn test_bitmap_backend_split_and_fill() {
    use crate::prelude::*;
    let mut buffer = vec![255; 10 * 10 * 3];

    {
        let mut back = BitMapBackend::with_buffer(&mut buffer, (10, 10));

        for (sub_backend, color) in back.split(&[5]).into_iter().zip([&RED, &GREEN].iter()) {
            sub_backend.into_drawing_area().fill(*color).unwrap();
        }
    }

    for x in 0..10 {
        for y in 0..10 {
            let (r, g, b) = if y < 5 { (255, 0, 0) } else { (0, 255, 0) };
            assert_eq!(buffer[(y * 10 + x) as usize * 3 + 0], r);
            assert_eq!(buffer[(y * 10 + x) as usize * 3 + 1], g);
            assert_eq!(buffer[(y * 10 + x) as usize * 3 + 2], b);
        }
    }
}

#[cfg(test)]
#[test]
fn test_draw_rect_out_of_range() {
    use crate::prelude::*;
    let mut buffer = vec![0; 1099 * 1000 * 3];

    {
        let mut back = BitMapBackend::with_buffer(&mut buffer, (1000, 1000));

        back.draw_line((1100, 0), (1100, 999), &RED.to_rgba())
            .unwrap();
        back.draw_line((0, 1100), (999, 1100), &RED.to_rgba())
            .unwrap();
        back.draw_rect((1100, 0), (1100, 999), &RED.to_rgba(), true)
            .unwrap();
    }

    for x in 0..1000 {
        for y in 0..1000 {
            assert_eq!(buffer[(y * 1000 + x) as usize * 3 + 0], 0);
            assert_eq!(buffer[(y * 1000 + x) as usize * 3 + 1], 0);
            assert_eq!(buffer[(y * 1000 + x) as usize * 3 + 2], 0);
        }
    }
}

#[cfg(test)]
#[test]
fn test_draw_line_out_of_range() {
    use crate::prelude::*;
    let mut buffer = vec![0; 1000 * 1000 * 3];

    {
        let mut back = BitMapBackend::with_buffer(&mut buffer, (1000, 1000));

        back.draw_line((-1000, -1000), (2000, 2000), &WHITE.to_rgba())
            .unwrap();

        back.draw_line((999, -1000), (999, 2000), &WHITE.to_rgba())
            .unwrap();
    }

    for x in 0..1000 {
        for y in 0..1000 {
            let expected_value = if x == y || x == 999 { 255 } else { 0 };
            assert_eq!(buffer[(y * 1000 + x) as usize * 3 + 0], expected_value);
            assert_eq!(buffer[(y * 1000 + x) as usize * 3 + 1], expected_value);
            assert_eq!(buffer[(y * 1000 + x) as usize * 3 + 2], expected_value);
        }
    }
}<|MERGE_RESOLUTION|>--- conflicted
+++ resolved
@@ -268,9 +268,6 @@
         }
     }
 
-<<<<<<< HEAD
-    #[allow(clippy::cast_ptr_alignment)]
-=======
     fn fill_vertical_line_fast(&mut self, x: i32, ys: (i32, i32), r: u8, g: u8, b: u8) {
         let (w, h) = self.get_size();
         let w = w as i32;
@@ -297,7 +294,7 @@
         }
     }
 
->>>>>>> 140714c1
+    #[allow(clippy::cast_ptr_alignment)]
     fn fill_rect_fast(
         &mut self,
         upper_left: (i32, i32),
